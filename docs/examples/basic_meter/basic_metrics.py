# Copyright The OpenTelemetry Authors
#
# Licensed under the Apache License, Version 2.0 (the "License");
# you may not use this file except in compliance with the License.
# You may obtain a copy of the License at
#
#     http://www.apache.org/licenses/LICENSE-2.0
#
# Unless required by applicable law or agreed to in writing, software
# distributed under the License is distributed on an "AS IS" BASIS,
# WITHOUT WARRANTIES OR CONDITIONS OF ANY KIND, either express or implied.
# See the License for the specific language governing permissions and
# limitations under the License.
#
"""
This module serves as an example for a simple application using metrics.

It shows:
- How to configure a meter passing a sateful or stateless.
- How to configure an exporter and how to create a controller.
- How to create some metrics intruments and how to capture data with them.
- How to use views to specify aggregation types for each metric instrument.
"""
import sys
import time

from opentelemetry import metrics
from opentelemetry.sdk.metrics import Counter, MeterProvider, ValueRecorder
from opentelemetry.sdk.metrics.export import ConsoleMetricsExporter

print(
    "Starting example, values will be printed to the console every 5 seconds."
)

# Stateful determines whether how metrics are collected: if true, metrics
# accumulate over the process lifetime. If false, metrics are reset at the
# beginning of each collection interval.
stateful = True

# Sets the global MeterProvider instance
metrics.set_meter_provider(MeterProvider())
<<<<<<< HEAD
meter = metrics.get_meter(__name__, stateful)
=======

# The Meter is responsible for creating and recording metrics. Each meter has a
# unique name, which we set as the module's name here.
meter = metrics.get_meter(__name__)
>>>>>>> 7a46b2df

# Exporter to export metrics to the console
exporter = ConsoleMetricsExporter()

# start_pipeline will notify the MeterProvider to begin collecting/exporting
# metrics with the given meter, exporter and interval in seconds
metrics.get_meter_provider().start_pipeline(meter, exporter, 5)

# Metric instruments allow to capture measurements
requests_counter = meter.create_metric(
    name="requests",
    description="number of requests",
    unit="1",
    value_type=int,
    metric_type=Counter,
)

requests_size = meter.create_metric(
    name="requests_size",
    description="size of requests",
    unit="1",
    value_type=int,
<<<<<<< HEAD
    metric_type=Measure,
=======
    metric_type=ValueRecorder,
    label_keys=("environment",),
>>>>>>> 7a46b2df
)

# Labels are used to identify key-values that are associated with a specific
# metric that you want to record. These are useful for pre-aggregation and can
# be used to store custom dimensions pertaining to a metric
staging_labels = {"environment": "staging"}
testing_labels = {"environment": "testing"}

# Update the metric instruments using the direct calling convention
requests_counter.add(25, staging_labels)
requests_size.record(100, staging_labels)
time.sleep(10)

requests_counter.add(50, staging_labels)
requests_size.record(5000, staging_labels)
time.sleep(5)

requests_counter.add(35, testing_labels)
requests_size.record(2, testing_labels)

input("...\n")<|MERGE_RESOLUTION|>--- conflicted
+++ resolved
@@ -39,14 +39,10 @@
 
 # Sets the global MeterProvider instance
 metrics.set_meter_provider(MeterProvider())
-<<<<<<< HEAD
-meter = metrics.get_meter(__name__, stateful)
-=======
 
 # The Meter is responsible for creating and recording metrics. Each meter has a
 # unique name, which we set as the module's name here.
 meter = metrics.get_meter(__name__)
->>>>>>> 7a46b2df
 
 # Exporter to export metrics to the console
 exporter = ConsoleMetricsExporter()
@@ -69,12 +65,7 @@
     description="size of requests",
     unit="1",
     value_type=int,
-<<<<<<< HEAD
-    metric_type=Measure,
-=======
     metric_type=ValueRecorder,
-    label_keys=("environment",),
->>>>>>> 7a46b2df
 )
 
 # Labels are used to identify key-values that are associated with a specific
