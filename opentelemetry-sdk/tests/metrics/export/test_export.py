--- conflicted
+++ resolved
@@ -62,12 +62,6 @@
 
 
 class TestBatcher(unittest.TestCase):
-<<<<<<< HEAD
-    def test_checkpoint_set(self):
-        meter = metrics.MeterProvider().get_meter(__name__)
-        batcher = Batcher(True)
-        aggregator = CounterAggregator()
-=======
     def test_aggregator_for_counter(self):
         batcher = UngroupedBatcher(True)
         self.assertTrue(
@@ -86,9 +80,8 @@
 
     def test_checkpoint_set(self):
         meter = metrics.MeterProvider().get_meter(__name__)
-        batcher = UngroupedBatcher(True)
+        batcher = Batcher(True)
         aggregator = SumAggregator()
->>>>>>> 7a46b2df
         metric = metrics.Counter(
             "available memory",
             "available memory",
@@ -114,13 +107,8 @@
 
     def test_finished_collection_stateless(self):
         meter = metrics.MeterProvider().get_meter(__name__)
-<<<<<<< HEAD
         batcher = Batcher(False)
-        aggregator = CounterAggregator()
-=======
-        batcher = UngroupedBatcher(False)
         aggregator = SumAggregator()
->>>>>>> 7a46b2df
         metric = metrics.Counter(
             "available memory",
             "available memory",
@@ -138,13 +126,8 @@
 
     def test_finished_collection_stateful(self):
         meter = metrics.MeterProvider().get_meter(__name__)
-<<<<<<< HEAD
         batcher = Batcher(True)
-        aggregator = CounterAggregator()
-=======
-        batcher = UngroupedBatcher(True)
         aggregator = SumAggregator()
->>>>>>> 7a46b2df
         metric = metrics.Counter(
             "available memory",
             "available memory",
@@ -162,15 +145,9 @@
 
     def test_batcher_process_exists(self):
         meter = metrics.MeterProvider().get_meter(__name__)
-<<<<<<< HEAD
         batcher = Batcher(True)
-        aggregator = CounterAggregator()
-        aggregator2 = CounterAggregator()
-=======
-        batcher = UngroupedBatcher(True)
         aggregator = SumAggregator()
         aggregator2 = SumAggregator()
->>>>>>> 7a46b2df
         metric = metrics.Counter(
             "available memory",
             "available memory",
@@ -195,13 +172,8 @@
 
     def test_batcher_process_not_exists(self):
         meter = metrics.MeterProvider().get_meter(__name__)
-<<<<<<< HEAD
         batcher = Batcher(True)
-        aggregator = CounterAggregator()
-=======
-        batcher = UngroupedBatcher(True)
         aggregator = SumAggregator()
->>>>>>> 7a46b2df
         metric = metrics.Counter(
             "available memory",
             "available memory",
@@ -225,13 +197,8 @@
 
     def test_batcher_process_not_stateful(self):
         meter = metrics.MeterProvider().get_meter(__name__)
-<<<<<<< HEAD
         batcher = Batcher(True)
-        aggregator = CounterAggregator()
-=======
-        batcher = UngroupedBatcher(True)
         aggregator = SumAggregator()
->>>>>>> 7a46b2df
         metric = metrics.Counter(
             "available memory",
             "available memory",
